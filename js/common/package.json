--- conflicted
+++ resolved
@@ -18,12 +18,8 @@
     "test": "mocha ./test/**/*.js --timeout 30000"
   },
   "devDependencies": {
-<<<<<<< HEAD
-    "typedoc": "^0.23.22",
+    "typedoc": "^0.25.7",
     "@petamoriken/float16": "^3.8.4"
-=======
-    "typedoc": "^0.25.7"
->>>>>>> 6e04e36e
   },
   "main": "dist/cjs/index.js",
   "exports": {
