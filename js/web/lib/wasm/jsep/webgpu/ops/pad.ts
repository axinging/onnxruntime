// Copyright (c) Microsoft Corporation. All rights reserved.
// Licensed under the MIT License.

import { DataType } from '../../../wasm-common';
import { TensorView } from '../../tensor-view';
import { ShapeUtil } from '../../util';
import { ComputeContext, ProgramInfo, ProgramInputTensorInfoDependency, ProgramUniform } from '../types';

import {
  createTensorShapeVariables,
  getElementAt,
  IndicesHelper,
  inputVariable,
  outputVariable,
  ShaderHelper,
  UniformDataElementType,
  UniformsArrayType,
} from './common';

interface PadAttributes {
  // 0-constant, 1-reflect, 2-edge, 3-wrap
  readonly mode: number;
  readonly value: number;
  readonly pads: number[];
}

const validateInputs = (inputs: readonly TensorView[]): void => {
  if (!inputs || inputs.length < 1) {
    throw new Error('Too few inputs');
  }
  if (inputs[0].dataType !== DataType.float && inputs[0].dataType !== DataType.float16) {
    throw new Error('Input type must be float or float16.');
  }

  if (inputs.length >= 2) {
    let validPads = inputs[0].dims.length * 2 === inputs[1].dims[0];
    if (inputs.length === 4) {
      validPads = inputs[3].dims[0] * 2 === inputs[1].dims[0];
    }
    if (!validPads) {
      throw new Error('The pads should be a 1D tensor of shape [2 * input_rank] or [2 * num_axes].');
    }
  }
};

const getPadConstant = (output: IndicesHelper, inputRank: number, padsLength: number): string => {
  let block = '';
  for (let i = inputRank - 1; i >= 0; --i) {
    block += `
            k = i32(${output.indicesGet('indices', i)}) - ${getElementAt('uniforms.pads', i, padsLength)};
            if (k < 0) {
              break;
            }
            if (k >= i32(${getElementAt('uniforms.x_shape', i, inputRank)})) {
              break;
            }
            offset += k * i32(${getElementAt('uniforms.x_strides', i, inputRank)});
        `;
  }

  return `
          value = ${output.type.value}(uniforms.constant_value);
          for (var i = 0; i < 1; i++) {
            var offset = 0;
            var k = 0;
            ${block}
            value = x[offset];
          }
      `;
};

const getPadReflect = (output: IndicesHelper, inputRank: number, padsLength: number): string => {
  let block = '';
  for (let i = inputRank - 1; i >= 0; --i) {
    block += `
                k = i32(${output.indicesGet('indices', i)}) - ${getElementAt('uniforms.pads', i, padsLength)};
                if (k < 0) {
                  k = -k;
                }
                {
                  let _2n_1 = 2 * (i32(${getElementAt('uniforms.x_shape', i, inputRank)}) - 1);
                  k = k % _2n_1;
                  if(k >= i32(${getElementAt('uniforms.x_shape', i, inputRank)})) {
                    k = _2n_1 - k;
                  }
                }
                offset += k * i32(${getElementAt('uniforms.x_strides', i, inputRank)});
            `;
  }

  return `
              var offset = 0;
              var k = 0;
              ${block}
              value = x[offset];
          `;
};

const getPadEdge = (output: IndicesHelper, inputRank: number, padsLength: number): string => {
  let block = '';
  for (let i = inputRank - 1; i >= 0; --i) {
    block += `
                k = i32(${output.indicesGet('indices', i)}) - ${getElementAt('uniforms.pads', i, padsLength)};
                if (k < 0) {
                  k = 0;
                }
                if (k >= i32(${getElementAt('uniforms.x_shape', i, inputRank)})) {
                  k = i32(${getElementAt('uniforms.x_shape', i, inputRank)}) - 1;
                }
                offset += k * i32(${getElementAt('uniforms.x_strides', i, inputRank)});
            `;
  }

  return `
              var offset = 0;
              var k = 0;
              ${block}
              value = x[offset];
          `;
};

const getPadWrap = (output: IndicesHelper, inputRank: number, padsLength: number): string => {
  let block = '';
  for (let i = inputRank - 1; i >= 0; --i) {
    block += `
                k = i32(${output.indicesGet('indices', i)}) - ${getElementAt('uniforms.pads', i, padsLength)};
                if (k < 0)  {
                  k += i32(${getElementAt('uniforms.x_shape', i, inputRank)}]);
                }
                if (k >= i32(${getElementAt('uniforms.x_shape', i, inputRank)})) {
                  k -= i32(${getElementAt('uniforms.x_shape', i, inputRank)});
                }
                offset += k * i32(${getElementAt('uniforms.x_strides', i, inputRank)});
            `;
  }

  return `
              var offset = 0;
              var k = 0;
              ${block}
              value = x[offset];
          `;
};

const getPadSnippet = (output: IndicesHelper, inputRank: number, attributes: PadAttributes): string => {
  switch (attributes.mode) {
    case 0:
      return getPadConstant(output, inputRank, attributes.pads.length);
    case 1:
      return getPadReflect(output, inputRank, attributes.pads.length);
    case 2:
      return getPadEdge(output, inputRank, attributes.pads.length);
    case 3:
      return getPadWrap(output, inputRank, attributes.pads.length);
    default:
      throw new Error('Invalid mode');
  }
};

const createPadProgramInfo = (inputs: readonly TensorView[], attributes: PadAttributes): ProgramInfo => {
  const outputShape = ShapeUtil.padShape(inputs[0].dims.slice(), attributes.pads);
  const inputDims = inputs[0].dims;
  const outputSize = ShapeUtil.size(outputShape);
<<<<<<< HEAD
  const programUniforms: ProgramUniform[] =
      [{type: DataType.uint32, data: outputSize}, {type: DataType.int32, data: attributes.pads}];

  const isValueFromInput = inputs.length >= 3 && inputs[2].data;
  if (attributes.mode === 0) {
    programUniforms.push({type: isValueFromInput ? inputs[2].dataType : DataType.float, data: attributes.value});
=======
  const programUniforms: ProgramUniform[] = [
    { type: DataType.uint32, data: outputSize },
    { type: DataType.int32, data: attributes.pads },
  ];
  if (attributes.mode === 0) {
    programUniforms.push({ type: inputs[0].dataType, data: attributes.value });
>>>>>>> b2d603ab
  }

  programUniforms.push(...createTensorShapeVariables(inputs[0].dims, outputShape));
  const inputDependencies: ProgramInputTensorInfoDependency[] = ['rank'];

  const getShaderSource = (shaderHelper: ShaderHelper) => {
    const output = outputVariable('output', inputs[0].dataType, outputShape.length);
    const input = inputVariable('x', inputs[0].dataType, inputDims.length);
    const dataType = input.type.value;
    const padSnippet = getPadSnippet(output, inputDims.length, attributes);
    const uniforms: UniformsArrayType = [
      { name: 'output_size', type: 'u32' },
      { name: 'pads', type: 'i32', length: attributes.pads.length },
    ];
    if (attributes.mode === 0) {
<<<<<<< HEAD
      uniforms.push({name: 'constant_value', type: (isValueFromInput ? dataType : 'f32') as UniformDataElementType});
=======
      uniforms.push({ name: 'constant_value', type: dataType as UniformDataElementType });
>>>>>>> b2d603ab
    }

    return `
            ${shaderHelper.registerUniforms(uniforms).declareVariables(input, output)}
            ${shaderHelper.mainStart()}
            ${shaderHelper.guardAgainstOutOfBoundsWorkgroupSizes('uniforms.output_size')}

            let indices = ${output.offsetToIndices('global_idx')};

            var value = ${dataType}(0);
            ${padSnippet}
            output[global_idx] = value;
        }`;
  };

  return {
    name: 'Pad',
<<<<<<< HEAD
    shaderCache: {hint: `${attributes.mode}${isValueFromInput}`, inputDependencies},
=======
    shaderCache: { hint: `${attributes.mode}`, inputDependencies },
>>>>>>> b2d603ab
    getRunData: () => ({
      outputs: [{ dims: outputShape, dataType: inputs[0].dataType }],
      dispatchGroup: { x: Math.ceil(ShapeUtil.size(outputShape) / 64 /* workgroup size */) },
      programUniforms,
    }),
    getShaderSource,
  };
};

const createPadAttributesFromInputs = (inputs: readonly TensorView[], attributes: PadAttributes): PadAttributes => {
  if (inputs.length > 1) {
    const bigInt64Pads = inputs[1].getBigInt64Array();
<<<<<<< HEAD
    const value = (inputs.length >= 3 && inputs[2].data) ?
        (inputs[2].dataType === DataType.float16 ? inputs[2].getUint16Array()[0] : inputs[2].getFloat32Array()[0]) :
        0.0;
=======
    const value = inputs.length >= 3 && inputs[2].data ? inputs[2].getFloat32Array()[0] : 0.0;
>>>>>>> b2d603ab

    const inputRank = inputs[0].dims.length;
    const updatePads = new Int32Array(2 * inputRank).fill(0);
    if (inputs.length >= 4) {
      const axes = inputs[3].getBigInt64Array();
      for (let i = 0; i < axes.length; i++) {
        updatePads[Number(axes[i])] = Number(bigInt64Pads[i]);
        updatePads[Number(axes[i]) + inputRank] = Number(bigInt64Pads[i + axes.length]);
      }
    } else {
      bigInt64Pads.forEach((v, i) => (updatePads[Number(i)] = Number(v)));
    }

    const pads: number[] = [];
    updatePads.forEach((v) => pads.push(v));

    return { mode: attributes.mode, value, pads };
  } else {
    return attributes;
  }
};

export const pad = (context: ComputeContext, attributes: PadAttributes): void => {
  validateInputs(context.inputs);
  const updatedAttributes = createPadAttributesFromInputs(context.inputs, attributes);
  context.compute(createPadProgramInfo(context.inputs, updatedAttributes), { inputs: [0] });
};<|MERGE_RESOLUTION|>--- conflicted
+++ resolved
@@ -161,21 +161,14 @@
   const outputShape = ShapeUtil.padShape(inputs[0].dims.slice(), attributes.pads);
   const inputDims = inputs[0].dims;
   const outputSize = ShapeUtil.size(outputShape);
-<<<<<<< HEAD
-  const programUniforms: ProgramUniform[] =
-      [{type: DataType.uint32, data: outputSize}, {type: DataType.int32, data: attributes.pads}];
-
-  const isValueFromInput = inputs.length >= 3 && inputs[2].data;
-  if (attributes.mode === 0) {
-    programUniforms.push({type: isValueFromInput ? inputs[2].dataType : DataType.float, data: attributes.value});
-=======
   const programUniforms: ProgramUniform[] = [
     { type: DataType.uint32, data: outputSize },
     { type: DataType.int32, data: attributes.pads },
   ];
+
+  const isValueFromInput = inputs.length >= 3 && inputs[2].data;
   if (attributes.mode === 0) {
-    programUniforms.push({ type: inputs[0].dataType, data: attributes.value });
->>>>>>> b2d603ab
+    programUniforms.push({ type: isValueFromInput ? inputs[2].dataType : DataType.float, data: attributes.value });
   }
 
   programUniforms.push(...createTensorShapeVariables(inputs[0].dims, outputShape));
@@ -191,11 +184,7 @@
       { name: 'pads', type: 'i32', length: attributes.pads.length },
     ];
     if (attributes.mode === 0) {
-<<<<<<< HEAD
-      uniforms.push({name: 'constant_value', type: (isValueFromInput ? dataType : 'f32') as UniformDataElementType});
-=======
-      uniforms.push({ name: 'constant_value', type: dataType as UniformDataElementType });
->>>>>>> b2d603ab
+      uniforms.push({ name: 'constant_value', type: (isValueFromInput ? dataType : 'f32') as UniformDataElementType });
     }
 
     return `
@@ -213,11 +202,7 @@
 
   return {
     name: 'Pad',
-<<<<<<< HEAD
-    shaderCache: {hint: `${attributes.mode}${isValueFromInput}`, inputDependencies},
-=======
-    shaderCache: { hint: `${attributes.mode}`, inputDependencies },
->>>>>>> b2d603ab
+    shaderCache: { hint: `${attributes.mode}${isValueFromInput}`, inputDependencies },
     getRunData: () => ({
       outputs: [{ dims: outputShape, dataType: inputs[0].dataType }],
       dispatchGroup: { x: Math.ceil(ShapeUtil.size(outputShape) / 64 /* workgroup size */) },
@@ -230,13 +215,12 @@
 const createPadAttributesFromInputs = (inputs: readonly TensorView[], attributes: PadAttributes): PadAttributes => {
   if (inputs.length > 1) {
     const bigInt64Pads = inputs[1].getBigInt64Array();
-<<<<<<< HEAD
-    const value = (inputs.length >= 3 && inputs[2].data) ?
-        (inputs[2].dataType === DataType.float16 ? inputs[2].getUint16Array()[0] : inputs[2].getFloat32Array()[0]) :
-        0.0;
-=======
-    const value = inputs.length >= 3 && inputs[2].data ? inputs[2].getFloat32Array()[0] : 0.0;
->>>>>>> b2d603ab
+    const value =
+      inputs.length >= 3 && inputs[2].data
+        ? inputs[2].dataType === DataType.float16
+          ? inputs[2].getUint16Array()[0]
+          : inputs[2].getFloat32Array()[0]
+        : 0.0;
 
     const inputRank = inputs[0].dims.length;
     const updatePads = new Int32Array(2 * inputRank).fill(0);
