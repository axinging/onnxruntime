--- conflicted
+++ resolved
@@ -178,25 +178,12 @@
         getRunData: () => ({
           outputs: [{dims: outputShape, dataType: outputDataType}],
           dispatchGroup: {x: Math.ceil(outputSize / 64 /* workgroup size */ / 4 /* component size */)},
-<<<<<<< HEAD
-          programUniforms: useShapesUniforms ?
-              [
-                {type: DataType.uint32, data: Math.ceil(ShapeUtil.size(outputShape) / 4)},
-                ...createTensorShapeVariables(a.dims),
-                ...createTensorShapeVariables(b.dims),
-                ...createTensorShapeVariables(outputShape),
-              ] :
-              [
-                {type: DataType.uint32, data: Math.ceil(ShapeUtil.size(outputShape) / 4)},
-              ],
-=======
           programUniforms: [
-            {type: 'uint32', data: Math.ceil(ShapeUtil.size(outputShape) / 4)},
+            {type: DataType.uint32, data: Math.ceil(ShapeUtil.size(outputShape) / 4)},
             ...createTensorShapeVariables(a.dims),
             ...createTensorShapeVariables(b.dims),
             ...createTensorShapeVariables(outputShape),
           ],
->>>>>>> 624b4e20
         }),
       };
     };
